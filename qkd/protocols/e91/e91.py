<<<<<<< HEAD
import netsquid as ns
import netsquid.components.instructions as instr
import numpy as np
from netsquid.components import QuantumProgram
from netsquid.protocols import NodeProtocol, Signals
from netsquid.nodes import Node, Network, DirectConnection
from netsquid.components.qprocessor import QuantumProcessor, PhysicalInstruction
from netsquid.components import QuantumChannel, QuantumProgram, ClassicalChannel, FibreDelayModel


class GenerateEntanglement(QuantumProgram):
    """
    Program to create two qubits and entangle them.
    """

    default_num_qubits = 2

    def program(self):
        q1, q2 = self.get_qubit_indices(2)
        self.apply(instr.INSTR_INIT, [q1, q2])
        self.apply(instr.INSTR_H, q1)
        self.apply(instr.INSTR_CNOT, [q1, q2])
        yield self.run()


class EncodeQubitProgram(QuantumProgram):
    """
    Program to encode a bit according to a secret key and a basis.
    """

    default_num_qubits = 1

    def __init__(self, base, bit):
        super().__init__()
        self.base = base
        self.bit = bit

    def program(self):
        q1, = self.get_qubit_indices(1)
        self.apply(instr.INSTR_INIT, q1)
        if self.bit == 1:
            self.apply(instr.INSTR_X, q1)
        if self.base == 1:
            self.apply(instr.INSTR_H, q1)
        yield self.run()


class KeyReceiverProtocol(NodeProtocol):
    """
    Protocol for the receiver of the key.
    """

    def __init__(self, node, key_size=10, port_names=("qubitIO", "classicIO")):
        super().__init__(node)
        self.node = node
        self.q_port = port_names[0]
        self.c_port = port_names[1]
        self.key_size = key_size
        self.key = None

    def run(self):
        # Select random bases
        bases = 1 + np.random.randint(3, size=self.key_size)
        results = []
        for i in range(self.key_size):
            # Await a qubit from Alice
            yield self.await_port_input(self.node.ports[self.q_port])

            # Measure in random basis
            if bases[i] == 1:
                res = self.node.qmemory.execute_instruction(instr.INSTR_MEASURE_X, output_key="M")
            if bases[i] == 2:
                res = self.node.qmemory.execute_instruction(instr.INSTR_MEASURE, output_key="M")
            if bases[i] == 3:
                res = self.node.qmemory.execute_instruction(instr.INSTR_MEASURE_X, output_key="M")
            yield self.await_program(self.node.qmemory)
            if bases[i] == 3:
                results.append(1 - res[0]['M'][0])
            if bases[i] == 2:
                results.append(1 - res[0]['M'][0])
            if bases[i] == 1:
                results.append(res[0]['M'][0])
            self.node.qmemory.reset()

            # Send ACK to Alice to trigger next qubit send (except in last transmit)
            if i < self.key_size - 1:
                self.node.ports[self.c_port].tx_output('ACK')

        # All qubits arrived, send bases
        self.node.ports[self.c_port].tx_output(bases)

        # Await matched indices from Alice and process key
        yield self.await_port_input(self.node.ports[self.c_port])
        matched_indices = self.node.ports[self.c_port].rx_input().items
        final_key = []
        for i in matched_indices:
            final_key.append(results[i])
        self.key = final_key
        self.send_signal(signal_label=Signals.SUCCESS, result=final_key)


class InitStateProgram(QuantumProgram):
    """
    Program to create a qubit and transform it to the |1> state.
    """

    default_num_qubits = 2

    def program(self):
        q1, q2, = self.get_qubit_indices(2)
        self.apply(instr.INSTR_INIT, q1)
        self.apply(instr.INSTR_X, q1)
        yield self.run()


class KeySenderProtocol(NodeProtocol):
    """
    Protocol for the sender of the key.
    """

    def __init__(self, node, key_size=10, port_names=("qubitIO", "classicIO")):
        super().__init__(node)
        self.node = node
        self.q_port = port_names[0]
        self.c_port = port_names[1]
        self.key_size = key_size
        self.key = None

    def run(self):
        secret_key = np.random.randint(2, size=self.key_size)
        bases = list(np.random.randint(3, size=self.key_size))
        results = []
        # Transmit encoded qubits to Bob
        for i, bit in enumerate(secret_key):
            self.node.qmemory.execute_program(GenerateEntanglement(), qubit_mapping=[0, 1])
            yield self.await_program(self.node.qmemory)

            q = self.node.qmemory.pop(1)
            self.node.ports[self.q_port].tx_output(q)

            if bases[i] == 0:
                res = self.node.qmemory.execute_instruction(instr.INSTR_MEASURE, output_key="M")
            if bases[i] == 1:
                res = self.node.qmemory.execute_instruction(instr.INSTR_MEASURE_X, output_key="M")
            if bases[i] == 2:
                res = self.node.qmemory.execute_instruction(instr.INSTR_MEASURE, output_key="M")
            yield self.await_program(self.node.qmemory)

            if bases[i] == 2:
                results.append(1 - res[0]['M'][0])
            else:
                results.append(res[0]['M'][0])
            if i < self.key_size - 1:
                yield self.await_port_input(self.node.ports[self.c_port])

        # Await response from Bob
        yield self.await_port_input(self.node.ports[self.c_port])
        bob_bases = self.node.ports[self.c_port].rx_input().items[0]
        matched_indices = []
        for i in range(self.key_size):
            if bob_bases[i] == bases[i]:
                matched_indices.append(i)
        self.node.ports[self.c_port].tx_output(matched_indices)
        final_key = []
        for i in matched_indices:
            final_key.append(results[i])
        self.key = final_key
        self.send_signal(signal_label=Signals.SUCCESS, result=final_key)


def create_processor():
    """Factory to create a quantum processor for each end node.
    Has three memory positions and the physical instructions necessary
    for teleportation.
    """
    physical_instructions = [
        PhysicalInstruction(instr.INSTR_INIT, duration=3, parallel=True),
        PhysicalInstruction(instr.INSTR_H, duration=1, parallel=True),
        PhysicalInstruction(instr.INSTR_X, duration=1, parallel=True),
        PhysicalInstruction(instr.INSTR_Z, duration=1, parallel=True),
        PhysicalInstruction(instr.INSTR_CNOT, duration=1, parallel=True),
        PhysicalInstruction(instr.INSTR_MEASURE, duration=7, parallel=False),
        PhysicalInstruction(instr.INSTR_MEASURE_X, duration=10, parallel=False)
    ]
    processor = QuantumProcessor("quantum_processor",
                                 num_positions=5,
                                 phys_instructions=physical_instructions)
    return processor


def generate_network():
    """
    Generate the network. For BB84, we need a quantum and classical channel.
    """

    network = Network("BB92etwork")
    alice = Node("alice", qmemory=create_processor())
    bob = Node("bob", qmemory=create_processor())

    network.add_nodes([alice, bob])
    p_ab, p_ba = network.add_connection(alice,
                                        bob,
                                        label="q_chan",
                                        channel_to=QuantumChannel('AqB', delay=10),
                                        channel_from=QuantumChannel('BqA', delay=10),
                                        port_name_node1="qubitIO",
                                        port_name_node2="qubitIO")
    # Map the qubit input port from the above channel to the memory index 0 on Bob"s
    # side
    alice.ports[p_ab].forward_input(alice.qmemory.ports["qin0"])
    bob.ports[p_ba].forward_input(bob.qmemory.ports["qin0"])
    network.add_connection(alice,
                           bob,
                           label="c_chan",
                           channel_to=ClassicalChannel('AcB', delay=10),
                           channel_from=ClassicalChannel('BcA', delay=10),
                           port_name_node1="classicIO",
                           port_name_node2="classicIO")
    return network


if __name__ == '__main__':
    n = generate_network()
    node_a = n.get_node("alice")
    node_b = n.get_node("bob")

    p1 = KeySenderProtocol(node_a, key_size=100)
    p2 = KeyReceiverProtocol(node_b, key_size=100)

    p1.start()
    p2.start()

    # ns.logger.setLevel(4)

    stats = ns.sim_run()


    print(len(p1.key))
    print(p1.key)
    print(p2.key)
=======
import netsquid as ns
import netsquid.components.instructions as instr
import numpy as np
from netsquid.components import QuantumProgram
from netsquid.protocols import NodeProtocol, Signals
from netsquid.nodes import Node, Network, DirectConnection
from netsquid.components.qprocessor import QuantumProcessor, PhysicalInstruction
from netsquid.components import QuantumChannel, QuantumProgram, ClassicalChannel, FibreDelayModel


class GenerateEntanglement(QuantumProgram):
    """
    Program to create two qubits and entangle them.
    """

    default_num_qubits = 2

    def program(self):
        q1, q2 = self.get_qubit_indices(2)
        self.apply(instr.INSTR_INIT, [q1, q2])
        self.apply(instr.INSTR_H, q1)
        self.apply(instr.INSTR_CNOT, [q1, q2])
        yield self.run()


class EncodeQubitProgram(QuantumProgram):
    """
    Program to encode a bit according to a secret key and a basis.
    """

    default_num_qubits = 1

    def __init__(self, base, bit):
        super().__init__()
        self.base = base
        self.bit = bit

    def program(self):
        q1, = self.get_qubit_indices(1)
        self.apply(instr.INSTR_INIT, q1)
        if self.bit == 1:
            self.apply(instr.INSTR_X, q1)
        if self.base == 1:
            self.apply(instr.INSTR_H, q1)
        yield self.run()


class KeyReceiverProtocol(NodeProtocol):
    """
    Protocol for the receiver of the key.
    """

    def __init__(self, node, key_size=10, port_names=("qubitIO", "classicIO")):
        super().__init__(node)
        self.node = node
        self.q_port = port_names[0]
        self.c_port = port_names[1]
        self.key_size = key_size
        self.key = None

    def run(self):
        # Select random bases
        bases = 1 + np.random.randint(3, size=self.key_size)
        results = []
        for i in range(self.key_size):
            # Await a qubit from Alice
            yield self.await_port_input(self.node.ports[self.q_port])

            # Measure in random basis
            if bases[i] == 1:
                res = self.node.qmemory.execute_instruction(instr.INSTR_MEASURE_X, output_key="M")
            if bases[i] == 2:
                res = self.node.qmemory.execute_instruction(instr.INSTR_MEASURE, output_key="M")
            if bases[i] == 3:
                res = self.node.qmemory.execute_instruction(instr.INSTR_MEASURE_X, output_key="M")
            yield self.await_program(self.node.qmemory)
            if bases[i] == 3:
                results.append(1 - res[0]['M'][0])
            if bases[i] == 2:
                results.append(1 - res[0]['M'][0])
            if bases[i] == 1:
                results.append(res[0]['M'][0])
            self.node.qmemory.reset()

            # Send ACK to Alice to trigger next qubit send (except in last transmit)
            if i < self.key_size - 1:
                self.node.ports[self.c_port].tx_output('ACK')

        # All qubits arrived, send bases
        self.node.ports[self.c_port].tx_output(bases)

        # Await matched indices from Alice and process key
        yield self.await_port_input(self.node.ports[self.c_port])
        matched_indices = self.node.ports[self.c_port].rx_input().items
        final_key = []
        for i in matched_indices:
            final_key.append(results[i])
        self.key = final_key
        self.send_signal(signal_label=Signals.SUCCESS, result=final_key)


class InitStateProgram(QuantumProgram):
    """
    Program to create a qubit and transform it to the |1> state.
    """

    default_num_qubits = 2

    def program(self):
        q1, q2, = self.get_qubit_indices(2)
        self.apply(instr.INSTR_INIT, q1)
        self.apply(instr.INSTR_X, q1)
        yield self.run()


class KeySenderProtocol(NodeProtocol):
    """
    Protocol for the sender of the key.
    """

    def __init__(self, node, key_size=10, port_names=("qubitIO", "classicIO")):
        super().__init__(node)
        self.node = node
        self.q_port = port_names[0]
        self.c_port = port_names[1]
        self.key_size = key_size
        self.key = None

    def run(self):
        secret_key = np.random.randint(2, size=self.key_size)
        bases = list(np.random.randint(3, size=self.key_size))
        results = []
        # Transmit encoded qubits to Bob
        for i, bit in enumerate(secret_key):
            self.node.qmemory.execute_program(GenerateEntanglement(), qubit_mapping=[0, 1])
            yield self.await_program(self.node.qmemory)

            q = self.node.qmemory.pop(1)
            self.node.ports[self.q_port].tx_output(q)

            if bases[i] == 0:
                res = self.node.qmemory.execute_instruction(instr.INSTR_MEASURE, output_key="M")
            if bases[i] == 1:
                res = self.node.qmemory.execute_instruction(instr.INSTR_MEASURE_X, output_key="M")
            if bases[i] == 2:
                res = self.node.qmemory.execute_instruction(instr.INSTR_MEASURE, output_key="M")
            yield self.await_program(self.node.qmemory)

            if bases[i] == 2:
                results.append(1 - res[0]['M'][0])
            else:
                results.append(res[0]['M'][0])
            if i < self.key_size - 1:
                yield self.await_port_input(self.node.ports[self.c_port])

        # Await response from Bob
        yield self.await_port_input(self.node.ports[self.c_port])
        bob_bases = self.node.ports[self.c_port].rx_input().items[0]
        matched_indices = []
        for i in range(self.key_size):
            if bob_bases[i] == bases[i]:
                matched_indices.append(i)
        self.node.ports[self.c_port].tx_output(matched_indices)
        final_key = []
        for i in matched_indices:
            final_key.append(results[i])
        self.key = final_key
        self.send_signal(signal_label=Signals.SUCCESS, result=final_key)


def create_processor():
    """Factory to create a quantum processor for each end node.
    Has three memory positions and the physical instructions necessary
    for teleportation.
    """
    physical_instructions = [
        PhysicalInstruction(instr.INSTR_INIT, duration=3, parallel=True),
        PhysicalInstruction(instr.INSTR_H, duration=1, parallel=True),
        PhysicalInstruction(instr.INSTR_X, duration=1, parallel=True),
        PhysicalInstruction(instr.INSTR_Z, duration=1, parallel=True),
        PhysicalInstruction(instr.INSTR_CNOT, duration=1, parallel=True),
        PhysicalInstruction(instr.INSTR_MEASURE, duration=7, parallel=False),
        PhysicalInstruction(instr.INSTR_MEASURE_X, duration=10, parallel=False)
    ]
    processor = QuantumProcessor("quantum_processor",
                                 num_positions=5,
                                 phys_instructions=physical_instructions)
    return processor


def generate_network():
    """
    Generate the network. For BB84, we need a quantum and classical channel.
    """

    network = Network("BB92etwork")
    alice = Node("alice", qmemory=create_processor())
    bob = Node("bob", qmemory=create_processor())

    network.add_nodes([alice, bob])
    p_ab, p_ba = network.add_connection(alice,
                                        bob,
                                        label="q_chan",
                                        channel_to=QuantumChannel('AqB', delay=10),
                                        channel_from=QuantumChannel('BqA', delay=10),
                                        port_name_node1="qubitIO",
                                        port_name_node2="qubitIO")
    # Map the qubit input port from the above channel to the memory index 0 on Bob"s
    # side
    alice.ports[p_ab].forward_input(alice.qmemory.ports["qin0"])
    bob.ports[p_ba].forward_input(bob.qmemory.ports["qin0"])
    network.add_connection(alice,
                           bob,
                           label="c_chan",
                           channel_to=ClassicalChannel('AcB', delay=10),
                           channel_from=ClassicalChannel('BcA', delay=10),
                           port_name_node1="classicIO",
                           port_name_node2="classicIO")
    return network


if __name__ == '__main__':
    n = generate_network()
    node_a = n.get_node("alice")
    node_b = n.get_node("bob")

    p1 = KeySenderProtocol(node_a, key_size=100)
    p2 = KeyReceiverProtocol(node_b, key_size=100)

    p1.start()
    p2.start()

    # ns.logger.setLevel(4)

    stats = ns.sim_run()


    print(len(p1.key))
    print(p1.key)
    print(p2.key)
>>>>>>> f097ad2b
<|MERGE_RESOLUTION|>--- conflicted
+++ resolved
@@ -1,483 +1,240 @@
-<<<<<<< HEAD
-import netsquid as ns
-import netsquid.components.instructions as instr
-import numpy as np
-from netsquid.components import QuantumProgram
-from netsquid.protocols import NodeProtocol, Signals
-from netsquid.nodes import Node, Network, DirectConnection
-from netsquid.components.qprocessor import QuantumProcessor, PhysicalInstruction
-from netsquid.components import QuantumChannel, QuantumProgram, ClassicalChannel, FibreDelayModel
-
-
-class GenerateEntanglement(QuantumProgram):
-    """
-    Program to create two qubits and entangle them.
-    """
-
-    default_num_qubits = 2
-
-    def program(self):
-        q1, q2 = self.get_qubit_indices(2)
-        self.apply(instr.INSTR_INIT, [q1, q2])
-        self.apply(instr.INSTR_H, q1)
-        self.apply(instr.INSTR_CNOT, [q1, q2])
-        yield self.run()
-
-
-class EncodeQubitProgram(QuantumProgram):
-    """
-    Program to encode a bit according to a secret key and a basis.
-    """
-
-    default_num_qubits = 1
-
-    def __init__(self, base, bit):
-        super().__init__()
-        self.base = base
-        self.bit = bit
-
-    def program(self):
-        q1, = self.get_qubit_indices(1)
-        self.apply(instr.INSTR_INIT, q1)
-        if self.bit == 1:
-            self.apply(instr.INSTR_X, q1)
-        if self.base == 1:
-            self.apply(instr.INSTR_H, q1)
-        yield self.run()
-
-
-class KeyReceiverProtocol(NodeProtocol):
-    """
-    Protocol for the receiver of the key.
-    """
-
-    def __init__(self, node, key_size=10, port_names=("qubitIO", "classicIO")):
-        super().__init__(node)
-        self.node = node
-        self.q_port = port_names[0]
-        self.c_port = port_names[1]
-        self.key_size = key_size
-        self.key = None
-
-    def run(self):
-        # Select random bases
-        bases = 1 + np.random.randint(3, size=self.key_size)
-        results = []
-        for i in range(self.key_size):
-            # Await a qubit from Alice
-            yield self.await_port_input(self.node.ports[self.q_port])
-
-            # Measure in random basis
-            if bases[i] == 1:
-                res = self.node.qmemory.execute_instruction(instr.INSTR_MEASURE_X, output_key="M")
-            if bases[i] == 2:
-                res = self.node.qmemory.execute_instruction(instr.INSTR_MEASURE, output_key="M")
-            if bases[i] == 3:
-                res = self.node.qmemory.execute_instruction(instr.INSTR_MEASURE_X, output_key="M")
-            yield self.await_program(self.node.qmemory)
-            if bases[i] == 3:
-                results.append(1 - res[0]['M'][0])
-            if bases[i] == 2:
-                results.append(1 - res[0]['M'][0])
-            if bases[i] == 1:
-                results.append(res[0]['M'][0])
-            self.node.qmemory.reset()
-
-            # Send ACK to Alice to trigger next qubit send (except in last transmit)
-            if i < self.key_size - 1:
-                self.node.ports[self.c_port].tx_output('ACK')
-
-        # All qubits arrived, send bases
-        self.node.ports[self.c_port].tx_output(bases)
-
-        # Await matched indices from Alice and process key
-        yield self.await_port_input(self.node.ports[self.c_port])
-        matched_indices = self.node.ports[self.c_port].rx_input().items
-        final_key = []
-        for i in matched_indices:
-            final_key.append(results[i])
-        self.key = final_key
-        self.send_signal(signal_label=Signals.SUCCESS, result=final_key)
-
-
-class InitStateProgram(QuantumProgram):
-    """
-    Program to create a qubit and transform it to the |1> state.
-    """
-
-    default_num_qubits = 2
-
-    def program(self):
-        q1, q2, = self.get_qubit_indices(2)
-        self.apply(instr.INSTR_INIT, q1)
-        self.apply(instr.INSTR_X, q1)
-        yield self.run()
-
-
-class KeySenderProtocol(NodeProtocol):
-    """
-    Protocol for the sender of the key.
-    """
-
-    def __init__(self, node, key_size=10, port_names=("qubitIO", "classicIO")):
-        super().__init__(node)
-        self.node = node
-        self.q_port = port_names[0]
-        self.c_port = port_names[1]
-        self.key_size = key_size
-        self.key = None
-
-    def run(self):
-        secret_key = np.random.randint(2, size=self.key_size)
-        bases = list(np.random.randint(3, size=self.key_size))
-        results = []
-        # Transmit encoded qubits to Bob
-        for i, bit in enumerate(secret_key):
-            self.node.qmemory.execute_program(GenerateEntanglement(), qubit_mapping=[0, 1])
-            yield self.await_program(self.node.qmemory)
-
-            q = self.node.qmemory.pop(1)
-            self.node.ports[self.q_port].tx_output(q)
-
-            if bases[i] == 0:
-                res = self.node.qmemory.execute_instruction(instr.INSTR_MEASURE, output_key="M")
-            if bases[i] == 1:
-                res = self.node.qmemory.execute_instruction(instr.INSTR_MEASURE_X, output_key="M")
-            if bases[i] == 2:
-                res = self.node.qmemory.execute_instruction(instr.INSTR_MEASURE, output_key="M")
-            yield self.await_program(self.node.qmemory)
-
-            if bases[i] == 2:
-                results.append(1 - res[0]['M'][0])
-            else:
-                results.append(res[0]['M'][0])
-            if i < self.key_size - 1:
-                yield self.await_port_input(self.node.ports[self.c_port])
-
-        # Await response from Bob
-        yield self.await_port_input(self.node.ports[self.c_port])
-        bob_bases = self.node.ports[self.c_port].rx_input().items[0]
-        matched_indices = []
-        for i in range(self.key_size):
-            if bob_bases[i] == bases[i]:
-                matched_indices.append(i)
-        self.node.ports[self.c_port].tx_output(matched_indices)
-        final_key = []
-        for i in matched_indices:
-            final_key.append(results[i])
-        self.key = final_key
-        self.send_signal(signal_label=Signals.SUCCESS, result=final_key)
-
-
-def create_processor():
-    """Factory to create a quantum processor for each end node.
-    Has three memory positions and the physical instructions necessary
-    for teleportation.
-    """
-    physical_instructions = [
-        PhysicalInstruction(instr.INSTR_INIT, duration=3, parallel=True),
-        PhysicalInstruction(instr.INSTR_H, duration=1, parallel=True),
-        PhysicalInstruction(instr.INSTR_X, duration=1, parallel=True),
-        PhysicalInstruction(instr.INSTR_Z, duration=1, parallel=True),
-        PhysicalInstruction(instr.INSTR_CNOT, duration=1, parallel=True),
-        PhysicalInstruction(instr.INSTR_MEASURE, duration=7, parallel=False),
-        PhysicalInstruction(instr.INSTR_MEASURE_X, duration=10, parallel=False)
-    ]
-    processor = QuantumProcessor("quantum_processor",
-                                 num_positions=5,
-                                 phys_instructions=physical_instructions)
-    return processor
-
-
-def generate_network():
-    """
-    Generate the network. For BB84, we need a quantum and classical channel.
-    """
-
-    network = Network("BB92etwork")
-    alice = Node("alice", qmemory=create_processor())
-    bob = Node("bob", qmemory=create_processor())
-
-    network.add_nodes([alice, bob])
-    p_ab, p_ba = network.add_connection(alice,
-                                        bob,
-                                        label="q_chan",
-                                        channel_to=QuantumChannel('AqB', delay=10),
-                                        channel_from=QuantumChannel('BqA', delay=10),
-                                        port_name_node1="qubitIO",
-                                        port_name_node2="qubitIO")
-    # Map the qubit input port from the above channel to the memory index 0 on Bob"s
-    # side
-    alice.ports[p_ab].forward_input(alice.qmemory.ports["qin0"])
-    bob.ports[p_ba].forward_input(bob.qmemory.ports["qin0"])
-    network.add_connection(alice,
-                           bob,
-                           label="c_chan",
-                           channel_to=ClassicalChannel('AcB', delay=10),
-                           channel_from=ClassicalChannel('BcA', delay=10),
-                           port_name_node1="classicIO",
-                           port_name_node2="classicIO")
-    return network
-
-
-if __name__ == '__main__':
-    n = generate_network()
-    node_a = n.get_node("alice")
-    node_b = n.get_node("bob")
-
-    p1 = KeySenderProtocol(node_a, key_size=100)
-    p2 = KeyReceiverProtocol(node_b, key_size=100)
-
-    p1.start()
-    p2.start()
-
-    # ns.logger.setLevel(4)
-
-    stats = ns.sim_run()
-
-
-    print(len(p1.key))
-    print(p1.key)
-    print(p2.key)
-=======
-import netsquid as ns
-import netsquid.components.instructions as instr
-import numpy as np
-from netsquid.components import QuantumProgram
-from netsquid.protocols import NodeProtocol, Signals
-from netsquid.nodes import Node, Network, DirectConnection
-from netsquid.components.qprocessor import QuantumProcessor, PhysicalInstruction
-from netsquid.components import QuantumChannel, QuantumProgram, ClassicalChannel, FibreDelayModel
-
-
-class GenerateEntanglement(QuantumProgram):
-    """
-    Program to create two qubits and entangle them.
-    """
-
-    default_num_qubits = 2
-
-    def program(self):
-        q1, q2 = self.get_qubit_indices(2)
-        self.apply(instr.INSTR_INIT, [q1, q2])
-        self.apply(instr.INSTR_H, q1)
-        self.apply(instr.INSTR_CNOT, [q1, q2])
-        yield self.run()
-
-
-class EncodeQubitProgram(QuantumProgram):
-    """
-    Program to encode a bit according to a secret key and a basis.
-    """
-
-    default_num_qubits = 1
-
-    def __init__(self, base, bit):
-        super().__init__()
-        self.base = base
-        self.bit = bit
-
-    def program(self):
-        q1, = self.get_qubit_indices(1)
-        self.apply(instr.INSTR_INIT, q1)
-        if self.bit == 1:
-            self.apply(instr.INSTR_X, q1)
-        if self.base == 1:
-            self.apply(instr.INSTR_H, q1)
-        yield self.run()
-
-
-class KeyReceiverProtocol(NodeProtocol):
-    """
-    Protocol for the receiver of the key.
-    """
-
-    def __init__(self, node, key_size=10, port_names=("qubitIO", "classicIO")):
-        super().__init__(node)
-        self.node = node
-        self.q_port = port_names[0]
-        self.c_port = port_names[1]
-        self.key_size = key_size
-        self.key = None
-
-    def run(self):
-        # Select random bases
-        bases = 1 + np.random.randint(3, size=self.key_size)
-        results = []
-        for i in range(self.key_size):
-            # Await a qubit from Alice
-            yield self.await_port_input(self.node.ports[self.q_port])
-
-            # Measure in random basis
-            if bases[i] == 1:
-                res = self.node.qmemory.execute_instruction(instr.INSTR_MEASURE_X, output_key="M")
-            if bases[i] == 2:
-                res = self.node.qmemory.execute_instruction(instr.INSTR_MEASURE, output_key="M")
-            if bases[i] == 3:
-                res = self.node.qmemory.execute_instruction(instr.INSTR_MEASURE_X, output_key="M")
-            yield self.await_program(self.node.qmemory)
-            if bases[i] == 3:
-                results.append(1 - res[0]['M'][0])
-            if bases[i] == 2:
-                results.append(1 - res[0]['M'][0])
-            if bases[i] == 1:
-                results.append(res[0]['M'][0])
-            self.node.qmemory.reset()
-
-            # Send ACK to Alice to trigger next qubit send (except in last transmit)
-            if i < self.key_size - 1:
-                self.node.ports[self.c_port].tx_output('ACK')
-
-        # All qubits arrived, send bases
-        self.node.ports[self.c_port].tx_output(bases)
-
-        # Await matched indices from Alice and process key
-        yield self.await_port_input(self.node.ports[self.c_port])
-        matched_indices = self.node.ports[self.c_port].rx_input().items
-        final_key = []
-        for i in matched_indices:
-            final_key.append(results[i])
-        self.key = final_key
-        self.send_signal(signal_label=Signals.SUCCESS, result=final_key)
-
-
-class InitStateProgram(QuantumProgram):
-    """
-    Program to create a qubit and transform it to the |1> state.
-    """
-
-    default_num_qubits = 2
-
-    def program(self):
-        q1, q2, = self.get_qubit_indices(2)
-        self.apply(instr.INSTR_INIT, q1)
-        self.apply(instr.INSTR_X, q1)
-        yield self.run()
-
-
-class KeySenderProtocol(NodeProtocol):
-    """
-    Protocol for the sender of the key.
-    """
-
-    def __init__(self, node, key_size=10, port_names=("qubitIO", "classicIO")):
-        super().__init__(node)
-        self.node = node
-        self.q_port = port_names[0]
-        self.c_port = port_names[1]
-        self.key_size = key_size
-        self.key = None
-
-    def run(self):
-        secret_key = np.random.randint(2, size=self.key_size)
-        bases = list(np.random.randint(3, size=self.key_size))
-        results = []
-        # Transmit encoded qubits to Bob
-        for i, bit in enumerate(secret_key):
-            self.node.qmemory.execute_program(GenerateEntanglement(), qubit_mapping=[0, 1])
-            yield self.await_program(self.node.qmemory)
-
-            q = self.node.qmemory.pop(1)
-            self.node.ports[self.q_port].tx_output(q)
-
-            if bases[i] == 0:
-                res = self.node.qmemory.execute_instruction(instr.INSTR_MEASURE, output_key="M")
-            if bases[i] == 1:
-                res = self.node.qmemory.execute_instruction(instr.INSTR_MEASURE_X, output_key="M")
-            if bases[i] == 2:
-                res = self.node.qmemory.execute_instruction(instr.INSTR_MEASURE, output_key="M")
-            yield self.await_program(self.node.qmemory)
-
-            if bases[i] == 2:
-                results.append(1 - res[0]['M'][0])
-            else:
-                results.append(res[0]['M'][0])
-            if i < self.key_size - 1:
-                yield self.await_port_input(self.node.ports[self.c_port])
-
-        # Await response from Bob
-        yield self.await_port_input(self.node.ports[self.c_port])
-        bob_bases = self.node.ports[self.c_port].rx_input().items[0]
-        matched_indices = []
-        for i in range(self.key_size):
-            if bob_bases[i] == bases[i]:
-                matched_indices.append(i)
-        self.node.ports[self.c_port].tx_output(matched_indices)
-        final_key = []
-        for i in matched_indices:
-            final_key.append(results[i])
-        self.key = final_key
-        self.send_signal(signal_label=Signals.SUCCESS, result=final_key)
-
-
-def create_processor():
-    """Factory to create a quantum processor for each end node.
-    Has three memory positions and the physical instructions necessary
-    for teleportation.
-    """
-    physical_instructions = [
-        PhysicalInstruction(instr.INSTR_INIT, duration=3, parallel=True),
-        PhysicalInstruction(instr.INSTR_H, duration=1, parallel=True),
-        PhysicalInstruction(instr.INSTR_X, duration=1, parallel=True),
-        PhysicalInstruction(instr.INSTR_Z, duration=1, parallel=True),
-        PhysicalInstruction(instr.INSTR_CNOT, duration=1, parallel=True),
-        PhysicalInstruction(instr.INSTR_MEASURE, duration=7, parallel=False),
-        PhysicalInstruction(instr.INSTR_MEASURE_X, duration=10, parallel=False)
-    ]
-    processor = QuantumProcessor("quantum_processor",
-                                 num_positions=5,
-                                 phys_instructions=physical_instructions)
-    return processor
-
-
-def generate_network():
-    """
-    Generate the network. For BB84, we need a quantum and classical channel.
-    """
-
-    network = Network("BB92etwork")
-    alice = Node("alice", qmemory=create_processor())
-    bob = Node("bob", qmemory=create_processor())
-
-    network.add_nodes([alice, bob])
-    p_ab, p_ba = network.add_connection(alice,
-                                        bob,
-                                        label="q_chan",
-                                        channel_to=QuantumChannel('AqB', delay=10),
-                                        channel_from=QuantumChannel('BqA', delay=10),
-                                        port_name_node1="qubitIO",
-                                        port_name_node2="qubitIO")
-    # Map the qubit input port from the above channel to the memory index 0 on Bob"s
-    # side
-    alice.ports[p_ab].forward_input(alice.qmemory.ports["qin0"])
-    bob.ports[p_ba].forward_input(bob.qmemory.ports["qin0"])
-    network.add_connection(alice,
-                           bob,
-                           label="c_chan",
-                           channel_to=ClassicalChannel('AcB', delay=10),
-                           channel_from=ClassicalChannel('BcA', delay=10),
-                           port_name_node1="classicIO",
-                           port_name_node2="classicIO")
-    return network
-
-
-if __name__ == '__main__':
-    n = generate_network()
-    node_a = n.get_node("alice")
-    node_b = n.get_node("bob")
-
-    p1 = KeySenderProtocol(node_a, key_size=100)
-    p2 = KeyReceiverProtocol(node_b, key_size=100)
-
-    p1.start()
-    p2.start()
-
-    # ns.logger.setLevel(4)
-
-    stats = ns.sim_run()
-
-
-    print(len(p1.key))
-    print(p1.key)
-    print(p2.key)
->>>>>>> f097ad2b
+import netsquid as ns
+import netsquid.components.instructions as instr
+import numpy as np
+from netsquid.components import QuantumProgram
+from netsquid.protocols import NodeProtocol, Signals
+from netsquid.nodes import Node, Network, DirectConnection
+from netsquid.components.qprocessor import QuantumProcessor, PhysicalInstruction
+from netsquid.components import QuantumChannel, QuantumProgram, ClassicalChannel, FibreDelayModel
+
+
+class GenerateEntanglement(QuantumProgram):
+    """
+    Program to create two qubits and entangle them.
+    """
+
+    default_num_qubits = 2
+
+    def program(self):
+        q1, q2 = self.get_qubit_indices(2)
+        self.apply(instr.INSTR_INIT, [q1, q2])
+        self.apply(instr.INSTR_H, q1)
+        self.apply(instr.INSTR_CNOT, [q1, q2])
+        yield self.run()
+
+
+class EncodeQubitProgram(QuantumProgram):
+    """
+    Program to encode a bit according to a secret key and a basis.
+    """
+
+    default_num_qubits = 1
+
+    def __init__(self, base, bit):
+        super().__init__()
+        self.base = base
+        self.bit = bit
+
+    def program(self):
+        q1, = self.get_qubit_indices(1)
+        self.apply(instr.INSTR_INIT, q1)
+        if self.bit == 1:
+            self.apply(instr.INSTR_X, q1)
+        if self.base == 1:
+            self.apply(instr.INSTR_H, q1)
+        yield self.run()
+
+
+class KeyReceiverProtocol(NodeProtocol):
+    """
+    Protocol for the receiver of the key.
+    """
+
+    def __init__(self, node, key_size=10, port_names=("qubitIO", "classicIO")):
+        super().__init__(node)
+        self.node = node
+        self.q_port = port_names[0]
+        self.c_port = port_names[1]
+        self.key_size = key_size
+        self.key = None
+
+    def run(self):
+        # Select random bases
+        bases = 1 + np.random.randint(3, size=self.key_size)
+        results = []
+        for i in range(self.key_size):
+            # Await a qubit from Alice
+            yield self.await_port_input(self.node.ports[self.q_port])
+
+            # Measure in random basis
+            if bases[i] == 1:
+                res = self.node.qmemory.execute_instruction(instr.INSTR_MEASURE_X, output_key="M")
+            if bases[i] == 2:
+                res = self.node.qmemory.execute_instruction(instr.INSTR_MEASURE, output_key="M")
+            if bases[i] == 3:
+                res = self.node.qmemory.execute_instruction(instr.INSTR_MEASURE_X, output_key="M")
+            yield self.await_program(self.node.qmemory)
+            if bases[i] == 3:
+                results.append(1 - res[0]['M'][0])
+            if bases[i] == 2:
+                results.append(1 - res[0]['M'][0])
+            if bases[i] == 1:
+                results.append(res[0]['M'][0])
+            self.node.qmemory.reset()
+
+            # Send ACK to Alice to trigger next qubit send (except in last transmit)
+            if i < self.key_size - 1:
+                self.node.ports[self.c_port].tx_output('ACK')
+
+        # All qubits arrived, send bases
+        self.node.ports[self.c_port].tx_output(bases)
+
+        # Await matched indices from Alice and process key
+        yield self.await_port_input(self.node.ports[self.c_port])
+        matched_indices = self.node.ports[self.c_port].rx_input().items
+        final_key = []
+        for i in matched_indices:
+            final_key.append(results[i])
+        self.key = final_key
+        self.send_signal(signal_label=Signals.SUCCESS, result=final_key)
+
+
+class InitStateProgram(QuantumProgram):
+    """
+    Program to create a qubit and transform it to the |1> state.
+    """
+
+    default_num_qubits = 2
+
+    def program(self):
+        q1, q2, = self.get_qubit_indices(2)
+        self.apply(instr.INSTR_INIT, q1)
+        self.apply(instr.INSTR_X, q1)
+        yield self.run()
+
+
+class KeySenderProtocol(NodeProtocol):
+    """
+    Protocol for the sender of the key.
+    """
+
+    def __init__(self, node, key_size=10, port_names=("qubitIO", "classicIO")):
+        super().__init__(node)
+        self.node = node
+        self.q_port = port_names[0]
+        self.c_port = port_names[1]
+        self.key_size = key_size
+        self.key = None
+
+    def run(self):
+        secret_key = np.random.randint(2, size=self.key_size)
+        bases = list(np.random.randint(3, size=self.key_size))
+        results = []
+        # Transmit encoded qubits to Bob
+        for i, bit in enumerate(secret_key):
+            self.node.qmemory.execute_program(GenerateEntanglement(), qubit_mapping=[0, 1])
+            yield self.await_program(self.node.qmemory)
+
+            q = self.node.qmemory.pop(1)
+            self.node.ports[self.q_port].tx_output(q)
+
+            if bases[i] == 0:
+                res = self.node.qmemory.execute_instruction(instr.INSTR_MEASURE, output_key="M")
+            if bases[i] == 1:
+                res = self.node.qmemory.execute_instruction(instr.INSTR_MEASURE_X, output_key="M")
+            if bases[i] == 2:
+                res = self.node.qmemory.execute_instruction(instr.INSTR_MEASURE, output_key="M")
+            yield self.await_program(self.node.qmemory)
+
+            if bases[i] == 2:
+                results.append(1 - res[0]['M'][0])
+            else:
+                results.append(res[0]['M'][0])
+            if i < self.key_size - 1:
+                yield self.await_port_input(self.node.ports[self.c_port])
+
+        # Await response from Bob
+        yield self.await_port_input(self.node.ports[self.c_port])
+        bob_bases = self.node.ports[self.c_port].rx_input().items[0]
+        matched_indices = []
+        for i in range(self.key_size):
+            if bob_bases[i] == bases[i]:
+                matched_indices.append(i)
+        self.node.ports[self.c_port].tx_output(matched_indices)
+        final_key = []
+        for i in matched_indices:
+            final_key.append(results[i])
+        self.key = final_key
+        self.send_signal(signal_label=Signals.SUCCESS, result=final_key)
+
+
+def create_processor():
+    """Factory to create a quantum processor for each end node.
+    Has three memory positions and the physical instructions necessary
+    for teleportation.
+    """
+    physical_instructions = [
+        PhysicalInstruction(instr.INSTR_INIT, duration=3, parallel=True),
+        PhysicalInstruction(instr.INSTR_H, duration=1, parallel=True),
+        PhysicalInstruction(instr.INSTR_X, duration=1, parallel=True),
+        PhysicalInstruction(instr.INSTR_Z, duration=1, parallel=True),
+        PhysicalInstruction(instr.INSTR_CNOT, duration=1, parallel=True),
+        PhysicalInstruction(instr.INSTR_MEASURE, duration=7, parallel=False),
+        PhysicalInstruction(instr.INSTR_MEASURE_X, duration=10, parallel=False)
+    ]
+    processor = QuantumProcessor("quantum_processor",
+                                 num_positions=5,
+                                 phys_instructions=physical_instructions)
+    return processor
+
+
+def generate_network():
+    """
+    Generate the network. For BB84, we need a quantum and classical channel.
+    """
+
+    network = Network("BB92etwork")
+    alice = Node("alice", qmemory=create_processor())
+    bob = Node("bob", qmemory=create_processor())
+
+    network.add_nodes([alice, bob])
+    p_ab, p_ba = network.add_connection(alice,
+                                        bob,
+                                        label="q_chan",
+                                        channel_to=QuantumChannel('AqB', delay=10),
+                                        channel_from=QuantumChannel('BqA', delay=10),
+                                        port_name_node1="qubitIO",
+                                        port_name_node2="qubitIO")
+    # Map the qubit input port from the above channel to the memory index 0 on Bob"s
+    # side
+    alice.ports[p_ab].forward_input(alice.qmemory.ports["qin0"])
+    bob.ports[p_ba].forward_input(bob.qmemory.ports["qin0"])
+    network.add_connection(alice,
+                           bob,
+                           label="c_chan",
+                           channel_to=ClassicalChannel('AcB', delay=10),
+                           channel_from=ClassicalChannel('BcA', delay=10),
+                           port_name_node1="classicIO",
+                           port_name_node2="classicIO")
+    return network
+
+
+if __name__ == '__main__':
+    n = generate_network()
+    node_a = n.get_node("alice")
+    node_b = n.get_node("bob")
+
+    p1 = KeySenderProtocol(node_a, key_size=100)
+    p2 = KeyReceiverProtocol(node_b, key_size=100)
+
+    p1.start()
+    p2.start()
+
+    # ns.logger.setLevel(4)
+
+    stats = ns.sim_run()
+
+
+    print(len(p1.key))
+    print(p1.key)
+    print(p2.key)